
# Lectures in Quantitative Economics: Source Files

### Python version

This repository contains

* the `rst` source files for each python lecture in [Quantitative Economics with Python](https://lectures.quantecon.org/py/), in directory `source/rst`

* supporting Python code in `source/_static/code/`

* supporting figures, PDFs and other static assets in `source/_static`.

<<<<<<< HEAD
=======

## Installation

1) Download and install [Anaconda](https://www.anaconda.com/distribution/) for your platform (Windows/Linux/Mac OS).

2) Download or clone this repository.

3) Enter your local copy of the repository and run `make setup`.

The `make setup` command checks for and installs

* the [quantecon package](https://quantecon.org/quantecon-py) and

* the [sphinxcontrib.jupyter extension](https://github.com/QuantEcon/sphinxcontrib-jupyter) for [Sphinx](https://www.sphinx-doc.org/).

Other dependencies are included with Anaconda.




>>>>>>> 59eb45fb
## Building notebooks

(Jupinx)[https://jupinx.quantecon.org] should be used to build this set of lectures. 

<<<<<<< HEAD
=======
Run `make view`

Additionally you can view a particular lecture directly:

* Example: `make view lecture=about_py`

The `make view` command launches a local instance of Jupyter and points it at
the contents of the `_build` directory.


## Workflow

Standard workflow for editing, say, `lqcontrol.rst` in the master branch is

1. Enter your local copy of `lecture-source-py` and type `git pull` to get the latest version
1. Run `make notebooks`
1. Run `make view lecture=lqcontrol` to see `lqcontrol.ipynb` in Jupyter
    * or just `make view` and then navigate to `lqcontrol.ipynb` in the browser window that pops up
1.  Edit `lqcontrol.rst` in your favorite text editor
1. Run `make notebooks` again to generate a new version of `lqcontrol.ipynb`
    * the build system uses caching so this should be quick
    * you might need to open a new terminal window to run this command
1. Return to `lqcontrol.ipynb` in Jupyter and reload the page
1. Go to step 4 and repeat as necessary.

Finally, add, commit and push your changes using `git`.


## Converting notebooks to RST files

Sometimes it's convenient to write a lecture as a notebook and then convert to
RST

This guide is provided by TJS and requires pandoc 2.6 or newer

(Use `pandoc --version` to test)

1.  This step is necessary only if you want to strip out dollar signs from maths

    *  `python latex_space_strip.py  [myinputfile.ipynb] -o [myoutputfile.ipynb]`

2.  To convert, use

    *  `pandoc [myfilenamenew.pynb] -f ipynb+tex_math_dollars -t rst -s -o [newfilename.rst]`


>>>>>>> 59eb45fb
## Style Guide - Writing Conventions

### Mathematical Notation

Matrices always use square brackets. Use `\begin{bmatrix} ... \end{bmatrix}`

Sequences use curly brackets, such as `\{ x_t \}_{t=0}^{\infty}`

The use of align environments can be done using the `\begin{algined} ... \end{aligned}` as it is not a full math environment and works within the equation wrapping of sphinx.

"Independent and identically distributed" is abbreviated to "IID".

The headings should not use math-environment.

Labels must be written in all small alphabetical letters. Any special character should be avoided in labels except "dash" i.e "-"

All the cite key must use the default google scholar bibtex conventions.

### Emphasis and Definitions

Use **bold** for definitions and _italic_ for emphasis. For example,

* A **closed set** is a set whose complement is open.
* All consumers have _identical_ endowments.

### Titles and Headings
* Capitalization of all words for all titles.
  > Example “How it Works: Data, Variables and Names”

### Adding References
#### Adding a Citation to a Lecture

To add a reference to the text of a QuantEcon lecture you need to use the `:cite:<bibtex-label>` directive.

For example

```
:cite:`StokeyLucas1989`, chapter 2
```

is rendered rendered in HTML and LaTex as:

> [SLP89], chapter 2

#### Adding a new reference to QuantEcon

To add a new reference to the project, a bibtex entry needs to be added to `QuantEcon.lectures/_static/quant-econ.bib`.

### Sphinx and Restructured Text

#### Editing
The syntax of the source files is reStructuredText.

[Here is a nice primer](http://sphinx-doc.org/rest.html) on how to write reStructuredText files.

[Here is the documentation](http://jinja.pocoo.org/docs/dev/) for the Jinja template syntax.

### Helpful Links
* [A nice Sphinx tutorial](http://sphinx-doc.org/tutorial.html)
* [Another rst primer](http://docutils.sourceforge.net/docs/user/rst/quickstart.html)


## Converting notebooks to RST files

Sometimes it's convenient to write a lecture as a notebook and then convert to
RST

This guide is provided by TJS and requires pandoc 2.6 or newer

(Use `pandoc --version` to test)

1.  This step is necessary only if you want to strip out dollar signs from maths

    *  `python latex_space_strip.py  [myinputfile.ipynb] -o [myoutputfile.ipynb]`

2.  To convert, use

    *  `pandoc [myfilenamenew.pynb] -f ipynb+tex_math_dollars -t rst -s -o [newfilename.rst]`<|MERGE_RESOLUTION|>--- conflicted
+++ resolved
@@ -11,82 +11,10 @@
 
 * supporting figures, PDFs and other static assets in `source/_static`.
 
-<<<<<<< HEAD
-=======
-
-## Installation
-
-1) Download and install [Anaconda](https://www.anaconda.com/distribution/) for your platform (Windows/Linux/Mac OS).
-
-2) Download or clone this repository.
-
-3) Enter your local copy of the repository and run `make setup`.
-
-The `make setup` command checks for and installs
-
-* the [quantecon package](https://quantecon.org/quantecon-py) and
-
-* the [sphinxcontrib.jupyter extension](https://github.com/QuantEcon/sphinxcontrib-jupyter) for [Sphinx](https://www.sphinx-doc.org/).
-
-Other dependencies are included with Anaconda.
-
-
-
-
->>>>>>> 59eb45fb
 ## Building notebooks
 
 (Jupinx)[https://jupinx.quantecon.org] should be used to build this set of lectures. 
 
-<<<<<<< HEAD
-=======
-Run `make view`
-
-Additionally you can view a particular lecture directly:
-
-* Example: `make view lecture=about_py`
-
-The `make view` command launches a local instance of Jupyter and points it at
-the contents of the `_build` directory.
-
-
-## Workflow
-
-Standard workflow for editing, say, `lqcontrol.rst` in the master branch is
-
-1. Enter your local copy of `lecture-source-py` and type `git pull` to get the latest version
-1. Run `make notebooks`
-1. Run `make view lecture=lqcontrol` to see `lqcontrol.ipynb` in Jupyter
-    * or just `make view` and then navigate to `lqcontrol.ipynb` in the browser window that pops up
-1.  Edit `lqcontrol.rst` in your favorite text editor
-1. Run `make notebooks` again to generate a new version of `lqcontrol.ipynb`
-    * the build system uses caching so this should be quick
-    * you might need to open a new terminal window to run this command
-1. Return to `lqcontrol.ipynb` in Jupyter and reload the page
-1. Go to step 4 and repeat as necessary.
-
-Finally, add, commit and push your changes using `git`.
-
-
-## Converting notebooks to RST files
-
-Sometimes it's convenient to write a lecture as a notebook and then convert to
-RST
-
-This guide is provided by TJS and requires pandoc 2.6 or newer
-
-(Use `pandoc --version` to test)
-
-1.  This step is necessary only if you want to strip out dollar signs from maths
-
-    *  `python latex_space_strip.py  [myinputfile.ipynb] -o [myoutputfile.ipynb]`
-
-2.  To convert, use
-
-    *  `pandoc [myfilenamenew.pynb] -f ipynb+tex_math_dollars -t rst -s -o [newfilename.rst]`
-
-
->>>>>>> 59eb45fb
 ## Style Guide - Writing Conventions
 
 ### Mathematical Notation
